--- conflicted
+++ resolved
@@ -2292,8 +2292,9 @@
         break;
       case VPX_CODEC_STATS_PKT:
         stream->frames_out++;
-        fprintf(stderr, " %6luS",
-                (unsigned long)pkt->data.twopass_stats.sz);
+        if (!global->quiet)
+          fprintf(stderr, " %6luS",
+                  (unsigned long)pkt->data.twopass_stats.sz);
         stats_write(&stream->stats,
                     pkt->data.twopass_stats.buf,
                     pkt->data.twopass_stats.sz);
@@ -2308,84 +2309,10 @@
           stream->psnr_samples_total += pkt->data.psnr.samples[0];
           for (i = 0; i < 4; i++) {
             if (!global->quiet)
-<<<<<<< HEAD
-                fprintf(stderr, " %6luF",
-                        (unsigned long)pkt->data.frame.sz);
-
-            update_rate_histogram(&stream->rate_hist, cfg, pkt);
-            if(stream->config.write_webm)
-            {
-                /* Update the hash */
-                if(!stream->ebml.debug)
-                    stream->hash = murmur(pkt->data.frame.buf,
-                                          (int)pkt->data.frame.sz,
-                                          stream->hash);
-
-                write_webm_block(&stream->ebml, cfg, pkt);
-            }
-            else
-            {
-                if (pkt->data.frame.partition_id <= 0)
-                {
-                    ivf_header_pos = ftello(stream->file);
-                    fsize = pkt->data.frame.sz;
-
-                    write_ivf_frame_header(stream->file, pkt);
-                }
-                else
-                {
-                    fsize += pkt->data.frame.sz;
-
-                    if (!(pkt->data.frame.flags & VPX_FRAME_IS_FRAGMENT))
-                    {
-                        off_t currpos = ftello(stream->file);
-                        fseeko(stream->file, ivf_header_pos, SEEK_SET);
-                        write_ivf_frame_size(stream->file, fsize);
-                        fseeko(stream->file, currpos, SEEK_SET);
-                    }
-                }
-
-                (void) fwrite(pkt->data.frame.buf, 1, pkt->data.frame.sz,
-                              stream->file);
-            }
-            stream->nbytes += pkt->data.raw.sz;
-            break;
-        case VPX_CODEC_STATS_PKT:
-            stream->frames_out++;
-            if (!global->quiet)
-                fprintf(stderr, " %6luS",
-                       (unsigned long)pkt->data.twopass_stats.sz);
-            stats_write(&stream->stats,
-                        pkt->data.twopass_stats.buf,
-                        pkt->data.twopass_stats.sz);
-            stream->nbytes += pkt->data.raw.sz;
-            break;
-        case VPX_CODEC_PSNR_PKT:
-
-            if (global->show_psnr)
-            {
-                int i;
-
-                stream->psnr_sse_total += pkt->data.psnr.sse[0];
-                stream->psnr_samples_total += pkt->data.psnr.samples[0];
-                for (i = 0; i < 4; i++)
-                {
-                    if (!global->quiet)
-                        fprintf(stderr, "%.3f ", pkt->data.psnr.psnr[i]);
-                    stream->psnr_totals[i] += pkt->data.psnr.psnr[i];
-                }
-                stream->psnr_count++;
-            }
-
-            break;
-        default:
-            break;
-=======
               fprintf(stderr, "%.3f ", pkt->data.psnr.psnr[i]);
             stream->psnr_totals[i] += pkt->data.psnr.psnr[i];
           }
           stream->psnr_count++;
->>>>>>> 5ebe94f9
         }
 
         break;
