/*
 *  Copyright (c) 2010 The WebM project authors. All Rights Reserved.
 *
 *  Use of this source code is governed by a BSD-style license
 *  that can be found in the LICENSE file in the root of the source
 *  tree. An additional intellectual property rights grant can be found
 *  in the file PATENTS.  All contributing project authors may
 *  be found in the AUTHORS file in the root of the source tree.
 */


#ifndef __INC_VP8D_INT_H
#define __INC_VP8D_INT_H
#include "vpx_ports/config.h"
#include "vp8/common/onyxd.h"
#include "treereader.h"
#include "vp8/common/onyxc_int.h"
#include "vp8/common/threading.h"
#include "dequantize.h"
#if CONFIG_ERROR_CONCEALMENT
#include "ec_types.h"
#endif

//#define DEC_DEBUG

typedef struct
{
    int ithread;
    void *ptr1;
    void *ptr2;
} DECODETHREAD_DATA;

typedef struct
{
    MACROBLOCKD  mbd;
    int mb_row;
    int current_mb_col;
    short *coef_ptr;
} MB_ROW_DEC;

typedef struct
{
    INT64 time_stamp;
    int size;
} DATARATE;

#if CONFIG_EXTEND_QRANGE
typedef struct
{
<<<<<<< HEAD
    INT16        min_val;
    INT16        Length;
    UINT8 Probs[14];
} TOKENEXTRABITS;
#else
typedef struct
{
    INT16        min_val;
    INT16        Length;
    UINT8 Probs[12];
} TOKENEXTRABITS;
#endif
typedef struct
{
=======
>>>>>>> ca7e3466
    int const *scan;
#if CONFIG_T8X8
    int const *scan_8x8;
#endif
    UINT8 const *ptr_block2leftabove;
    vp8_tree_index const *vp8_coef_tree_ptr;
    unsigned char *norm_ptr;
    UINT8 *ptr_coef_bands_x;
#if CONFIG_T8X8
    UINT8 *ptr_coef_bands_x_8x8;
#endif

    ENTROPY_CONTEXT_PLANES *A;
    ENTROPY_CONTEXT_PLANES *L;

    INT16 *qcoeff_start_ptr;
    BOOL_DECODER *current_bc;

    vp8_prob const *coef_probs[4];
#if CONFIG_T8X8
    vp8_prob const *coef_probs_8x8[4];
#endif

    UINT8 eob[25];

} DETOK;

typedef struct VP8Decompressor
{
    DECLARE_ALIGNED(16, MACROBLOCKD, mb);

    DECLARE_ALIGNED(16, VP8_COMMON, common);

    vp8_reader bc, bc2;

    VP8D_CONFIG oxcf;


    const unsigned char *Source;
    unsigned int   source_sz;
    const unsigned char *partitions[MAX_PARTITIONS];
    unsigned int   partition_sizes[MAX_PARTITIONS];
    unsigned int   num_partitions;
#if CONFIG_SEGMENTATION
    unsigned char *segmentation_map;
#endif
#if CONFIG_MULTITHREAD
    /* variable for threading */

    volatile int b_multithreaded_rd;
    int max_threads;
    int current_mb_col_main;
    int decoding_thread_count;
    int allocated_decoding_thread_count;
    int mt_baseline_filter_level[MAX_MB_SEGMENTS];
    int sync_range;
    int *mt_current_mb_col;                  /* Each row remembers its already decoded column. */

    unsigned char **mt_yabove_row;           /* mb_rows x width */
    unsigned char **mt_uabove_row;
    unsigned char **mt_vabove_row;
    unsigned char **mt_yleft_col;            /* mb_rows x 16 */
    unsigned char **mt_uleft_col;            /* mb_rows x 8 */
    unsigned char **mt_vleft_col;            /* mb_rows x 8 */

    MB_ROW_DEC           *mb_row_di;
    DECODETHREAD_DATA    *de_thread_data;

    pthread_t           *h_decoding_thread;
    sem_t               *h_event_start_decoding;
    sem_t                h_event_end_decoding;
    /* end of threading data */
#endif

    vp8_reader *mbc;
    INT64 last_time_stamp;
    int   ready_for_new_data;

    DATARATE dr[16];

    DETOK detoken;

#if CONFIG_RUNTIME_CPU_DETECT
    vp8_dequant_rtcd_vtable_t        dequant;
#endif


    vp8_prob prob_intra;
    vp8_prob prob_last;
    vp8_prob prob_gf;
    vp8_prob prob_skip_false;

#if CONFIG_ERROR_CONCEALMENT
    MB_OVERLAP *overlaps;
    /* the mb num from which modes and mvs (first partition) are corrupt */
    unsigned int mvs_corrupt_from_mb;
#endif
    int ec_enabled;
    int input_partition;

} VP8D_COMP;

int vp8_decode_frame(VP8D_COMP *cpi);
void vp8_dmachine_specific_config(VP8D_COMP *pbi);


#if CONFIG_DEBUG
#define CHECK_MEM_ERROR(lval,expr) do {\
        lval = (expr); \
        if(!lval) \
            vpx_internal_error(&pbi->common.error, VPX_CODEC_MEM_ERROR,\
                               "Failed to allocate "#lval" at %s:%d", \
                               __FILE__,__LINE__);\
    } while(0)
#else
#define CHECK_MEM_ERROR(lval,expr) do {\
        lval = (expr); \
        if(!lval) \
            vpx_internal_error(&pbi->common.error, VPX_CODEC_MEM_ERROR,\
                               "Failed to allocate "#lval);\
    } while(0)
#endif

#endif<|MERGE_RESOLUTION|>--- conflicted
+++ resolved
@@ -44,26 +44,8 @@
     int size;
 } DATARATE;
 
-#if CONFIG_EXTEND_QRANGE
 typedef struct
 {
-<<<<<<< HEAD
-    INT16        min_val;
-    INT16        Length;
-    UINT8 Probs[14];
-} TOKENEXTRABITS;
-#else
-typedef struct
-{
-    INT16        min_val;
-    INT16        Length;
-    UINT8 Probs[12];
-} TOKENEXTRABITS;
-#endif
-typedef struct
-{
-=======
->>>>>>> ca7e3466
     int const *scan;
 #if CONFIG_T8X8
     int const *scan_8x8;
