--- conflicted
+++ resolved
@@ -1061,20 +1061,10 @@
     return distortion;
 }
 
-<<<<<<< HEAD
 #if CONFIG_EXTEND_QRANGE
     d += ENCODEMB_INVOKE(rtcd, berr)(mb_y2->coeff, x_y2->dqcoeff)<<2;
 #else
 #endif
-unsigned char vp8_mbsplit_offset2[4][16] = {
-    { 0,  8,  0,  0,  0,  0,  0,  0,  0,  0,   0,  0,  0,  0,  0,  0},
-    { 0,  2,  0,  0,  0,  0,  0,  0,  0,  0,   0,  0,  0,  0,  0,  0},
-    { 0,  2,  8, 10,  0,  0,  0,  0,  0,  0,   0,  0,  0,  0,  0,  0},
-    { 0,  1,  2,  3,  4,  5,  6,  7,  8,  9,  10, 11, 12, 13, 14, 15}
-};
-
-=======
->>>>>>> edfc93ae
 
 static const unsigned int segmentation_to_sseshift[4] = {3, 3, 2, 0};
 
