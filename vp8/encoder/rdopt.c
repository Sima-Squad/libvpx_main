--- conflicted
+++ resolved
@@ -298,14 +298,7 @@
 #endif
     vp8_set_speed_features(cpi);
 
-<<<<<<< HEAD
-    if (cpi->common.simpler_lpf)
-        cpi->common.filter_type = SIMPLE_LOOPFILTER;
-
     q = (int)pow(vp8_dc_quant(QIndex,0), 1.25);
-=======
-    q = (int)pow(Qvalue, 1.25);
->>>>>>> d5c46bdf
 
     if (q < 8)
         q = 8;
