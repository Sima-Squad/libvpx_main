--- conflicted
+++ resolved
@@ -22,14 +22,10 @@
 #include "vpx/vpx_encoder.h"
 #include "vpx_mem/vpx_mem.h"
 #include "bitstream.h"
-<<<<<<< HEAD
+#include "vp8/common/defaultcoefcounts.h"
 #if CONFIG_SEGMENTATION
 static int segment_cost = 0;
 #endif
-=======
-#include "vp8/common/defaultcoefcounts.h"
-
->>>>>>> 6251e9e5
 const int vp8cx_base_skip_false_prob[128] =
 {
     255, 255, 255, 255, 255, 255, 255, 255,
