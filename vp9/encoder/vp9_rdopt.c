--- conflicted
+++ resolved
@@ -2042,26 +2042,6 @@
                 ref_frame, block_size);
 }
 
-<<<<<<< HEAD
-=======
-const YV12_BUFFER_CONFIG *vp9_get_scaled_ref_frame(const VP9_COMP *cpi,
-                                                   int ref_frame) {
-  const VP9_COMMON *const cm = &cpi->common;
-  const RefCntBuffer *const frame_bufs = cm->buffer_pool->frame_bufs;
-  const int ref_idx = cm->ref_frame_map[get_ref_frame_idx(cpi, ref_frame)];
-  const int scaled_idx = cpi->scaled_ref_idx[ref_frame - 1];
-  return (scaled_idx != ref_idx) ? &frame_bufs[scaled_idx].buf : NULL;
-}
-
-int vp9_get_switchable_rate(const VP9_COMP *cpi) {
-  const MACROBLOCKD *const xd = &cpi->mb.e_mbd;
-  const MB_MODE_INFO *const mbmi = &xd->mi[0]->mbmi;
-  const int ctx = vp9_get_pred_context_switchable_interp(xd);
-  return SWITCHABLE_INTERP_RATE_FACTOR *
-             cpi->switchable_interp_costs[ctx][mbmi->interp_filter];
-}
-
->>>>>>> d05cf10f
 static void single_motion_search(VP9_COMP *cpi, MACROBLOCK *x,
                                  BLOCK_SIZE bsize,
                                  int mi_row, int mi_col,
