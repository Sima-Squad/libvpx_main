--- conflicted
+++ resolved
@@ -576,8 +576,4 @@
                             ref_ptr[2], ref_stride, 0x7fffffff);
   sad_array[3] = vp9_sad4x4(src_ptr, src_stride,
                             ref_ptr[3], ref_stride, 0x7fffffff);
-<<<<<<< HEAD
-}
-=======
-}
->>>>>>> e5885258
+}