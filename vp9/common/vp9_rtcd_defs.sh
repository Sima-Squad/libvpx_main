vp9_common_forward_decls() {
cat <<EOF
/*
 * VP9
 */

#include "vpx/vpx_integer.h"

struct loop_filter_info;
struct blockd;
struct macroblockd;
struct loop_filter_info;

/* Encoder forward decls */
struct block;
struct macroblock;
struct variance_vtable;

#define DEC_MVCOSTS int *mvjcost, int *mvcost[2]
union int_mv;
struct yv12_buffer_config;
EOF
}
forward_decls vp9_common_forward_decls

prototype void vp9_filter_block2d_4x4_8 "const uint8_t *src_ptr, const unsigned int src_stride, const int16_t *HFilter_aligned16, const int16_t *VFilter_aligned16, uint8_t *dst_ptr, unsigned int dst_stride"
prototype void vp9_filter_block2d_8x4_8 "const uint8_t *src_ptr, const unsigned int src_stride, const int16_t *HFilter_aligned16, const int16_t *VFilter_aligned16, uint8_t *dst_ptr, unsigned int dst_stride"
prototype void vp9_filter_block2d_8x8_8 "const uint8_t *src_ptr, const unsigned int src_stride, const int16_t *HFilter_aligned16, const int16_t *VFilter_aligned16, uint8_t *dst_ptr, unsigned int dst_stride"
prototype void vp9_filter_block2d_16x16_8 "const uint8_t *src_ptr, const unsigned int src_stride, const int16_t *HFilter_aligned16, const int16_t *VFilter_aligned16, uint8_t *dst_ptr, unsigned int dst_stride"

# At the very least, MSVC 2008 has compiler bug exhibited by this code; code
# compiles warning free but a dissassembly of generated code show bugs. To be
# on the safe side, only enabled when compiled with 'gcc'.
if [ "$CONFIG_GCC" = "yes" ]; then
    specialize vp9_filter_block2d_4x4_8 sse4_1 sse2
fi
    specialize vp9_filter_block2d_8x4_8 ssse3 #sse4_1 sse2
    specialize vp9_filter_block2d_8x8_8 ssse3 #sse4_1 sse2
    specialize vp9_filter_block2d_16x16_8 ssse3 #sse4_1 sse2

#
# Dequant
#
prototype void vp9_dequantize_b "struct blockd *x"
specialize vp9_dequantize_b

prototype void vp9_dequantize_b_2x2 "struct blockd *x"
specialize vp9_dequantize_b_2x2

prototype void vp9_dequant_dc_idct_add_y_block_8x8 "int16_t *q, const int16_t *dq, uint8_t *pre, uint8_t *dst, int stride, uint16_t *eobs, const int16_t *dc, struct macroblockd *xd"
specialize vp9_dequant_dc_idct_add_y_block_8x8

prototype void vp9_dequant_idct_add_y_block_8x8 "int16_t *q, const int16_t *dq, uint8_t *pre, uint8_t *dst, int stride, uint16_t *eobs, struct macroblockd *xd"
specialize vp9_dequant_idct_add_y_block_8x8

prototype void vp9_dequant_idct_add_uv_block_8x8 "int16_t *q, const int16_t *dq, uint8_t *pre, uint8_t *dstu, uint8_t *dstv, int stride, uint16_t *eobs, struct macroblockd *xd"
specialize vp9_dequant_idct_add_uv_block_8x8

prototype void vp9_dequant_idct_add_16x16 "int16_t *input, const int16_t *dq, uint8_t *pred, uint8_t *dest, int pitch, int stride, int eob"
specialize vp9_dequant_idct_add_16x16

prototype void vp9_dequant_idct_add_8x8 "int16_t *input, const int16_t *dq, uint8_t *pred, uint8_t *dest, int pitch, int stride, int dc, int eob"
specialize vp9_dequant_idct_add_8x8

prototype void vp9_dequant_idct_add "int16_t *input, const int16_t *dq, uint8_t *pred, uint8_t *dest, int pitch, int stride"
specialize vp9_dequant_idct_add

prototype void vp9_dequant_dc_idct_add "int16_t *input, const int16_t *dq, uint8_t *pred, uint8_t *dest, int pitch, int stride, int dc"
specialize vp9_dequant_dc_idct_add

<<<<<<< HEAD
prototype void vp9_dequant_dc_idct_add_y_block "int16_t *q, const int16_t *dq, uint8_t *pre, uint8_t *dst, int stride, uint16_t *eobs, const int16_t *dcs"
specialize vp9_dequant_dc_idct_add_y_block mmx

prototype void vp9_dequant_idct_add_y_block "int16_t *q, const int16_t *dq, uint8_t *pre, uint8_t *dst, int stride, uint16_t *eobs"
specialize vp9_dequant_idct_add_y_block mmx

prototype void vp9_dequant_idct_add_uv_block "int16_t *q, const int16_t *dq, uint8_t *pre, uint8_t *dstu, uint8_t *dstv, int stride, uint16_t *eobs"
specialize vp9_dequant_idct_add_uv_block mmx
=======
prototype void vp9_dequant_dc_idct_add_y_block "short *q, const short *dq, unsigned char *pre, unsigned char *dst, int stride, unsigned short *eobs, const short *dc"
specialize vp9_dequant_dc_idct_add_y_block

prototype void vp9_dequant_idct_add_y_block "short *q, const short *dq, unsigned char *pre, unsigned char *dst, int stride, unsigned short *eobs"
specialize vp9_dequant_idct_add_y_block

prototype void vp9_dequant_idct_add_uv_block "short *q, const short *dq, unsigned char *pre, unsigned char *dstu, unsigned char *dstv, int stride, unsigned short *eobs"
specialize vp9_dequant_idct_add_uv_block
>>>>>>> bdca030c

#
# RECON
#
prototype void vp9_copy_mem16x16 "uint8_t *src, int src_pitch, uint8_t *dst, int dst_pitch"
specialize vp9_copy_mem16x16 mmx sse2 dspr2
vp9_copy_mem16x16_dspr2=vp9_copy_mem16x16_dspr2

prototype void vp9_copy_mem8x8 "uint8_t *src, int src_pitch, uint8_t *dst, int dst_pitch"
specialize vp9_copy_mem8x8 mmx dspr2
vp9_copy_mem8x8_dspr2=vp9_copy_mem8x8_dspr2

prototype void vp9_copy_mem8x4 "uint8_t *src, int src_pitch, uint8_t *dst, int dst_pitch"
specialize vp9_copy_mem8x4 mmx

prototype void vp9_avg_mem16x16 "uint8_t *src, int src_pitch, uint8_t *dst, int dst_pitch"
specialize vp9_avg_mem16x16

prototype void vp9_avg_mem8x8 "uint8_t *src, int src_pitch, uint8_t *dst, int dst_pitch"
specialize vp9_avg_mem8x8

prototype void vp9_copy_mem8x4 "uint8_t *src, int src_pitch, uint8_t *dst, int dst_pitch"
specialize vp9_copy_mem8x4 mmx dspr2
vp9_copy_mem8x4_dspr2=vp9_copy_mem8x4_dspr2

prototype void vp9_recon_b "uint8_t *pred_ptr, int16_t *diff_ptr, uint8_t *dst_ptr, int stride"
specialize vp9_recon_b

prototype void vp9_recon_uv_b "uint8_t *pred_ptr, int16_t *diff_ptr, uint8_t *dst_ptr, int stride"
specialize vp9_recon_uv_b

prototype void vp9_recon2b "uint8_t *pred_ptr, int16_t *diff_ptr, uint8_t *dst_ptr, int stride"
specialize vp9_recon2b sse2

prototype void vp9_recon4b "uint8_t *pred_ptr, int16_t *diff_ptr, uint8_t *dst_ptr, int stride"
specialize vp9_recon4b sse2

prototype void vp9_recon_mb "struct macroblockd *x"
specialize vp9_recon_mb

prototype void vp9_recon_mby "struct macroblockd *x"
specialize vp9_recon_mby

prototype void vp9_recon_mby_s "struct macroblockd *x, uint8_t *dst"
specialize vp9_recon_mby_s

prototype void vp9_recon_mbuv_s "struct macroblockd *x, uint8_t *udst, uint8_t *vdst"
specialize void vp9_recon_mbuv_s

prototype void vp9_build_intra_predictors_mby_s "struct macroblockd *x"
specialize vp9_build_intra_predictors_mby_s

prototype void vp9_build_intra_predictors_sby_s "struct macroblockd *x"
specialize vp9_build_intra_predictors_sby_s;

prototype void vp9_build_intra_predictors_sbuv_s "struct macroblockd *x"
specialize vp9_build_intra_predictors_sbuv_s;

prototype void vp9_build_intra_predictors_mby "struct macroblockd *x"
specialize vp9_build_intra_predictors_mby;

prototype void vp9_build_comp_intra_predictors_mby "struct macroblockd *x"
specialize vp9_build_comp_intra_predictors_mby;

prototype void vp9_build_intra_predictors_mby_s "struct macroblockd *x"
specialize vp9_build_intra_predictors_mby_s;

prototype void vp9_build_intra_predictors_mbuv "struct macroblockd *x"
specialize vp9_build_intra_predictors_mbuv;

prototype void vp9_build_intra_predictors_mbuv_s "struct macroblockd *x"
specialize vp9_build_intra_predictors_mbuv_s;

prototype void vp9_build_comp_intra_predictors_mbuv "struct macroblockd *x"
specialize vp9_build_comp_intra_predictors_mbuv;

prototype void vp9_intra4x4_predict "struct blockd *x, int b_mode, uint8_t *predictor"
specialize vp9_intra4x4_predict;

prototype void vp9_comp_intra4x4_predict "struct blockd *x, int b_mode, int second_mode, uint8_t *predictor"
specialize vp9_comp_intra4x4_predict;

prototype void vp9_intra8x8_predict "struct blockd *x, int b_mode, uint8_t *predictor"
specialize vp9_intra8x8_predict;

prototype void vp9_comp_intra8x8_predict "struct blockd *x, int b_mode, int second_mode, uint8_t *predictor"
specialize vp9_comp_intra8x8_predict;

prototype void vp9_intra_uv4x4_predict "struct blockd *x, int b_mode, uint8_t *predictor"
specialize vp9_intra_uv4x4_predict;

prototype void vp9_comp_intra_uv4x4_predict "struct blockd *x, int b_mode, int second_mode, uint8_t *predictor"
specialize vp9_comp_intra_uv4x4_predict;

#
# Loopfilter
#
prototype void vp9_loop_filter_mbv "uint8_t *y, uint8_t *u, uint8_t *v, int ystride, int uv_stride, struct loop_filter_info *lfi"
specialize vp9_loop_filter_mbv sse2

prototype void vp9_loop_filter_bv "uint8_t *y, uint8_t *u, uint8_t *v, int ystride, int uv_stride, struct loop_filter_info *lfi"
specialize vp9_loop_filter_bv sse2

prototype void vp9_loop_filter_bv8x8 "uint8_t *y, uint8_t *u, uint8_t *v, int ystride, int uv_stride, struct loop_filter_info *lfi"
specialize vp9_loop_filter_bv8x8 sse2

prototype void vp9_loop_filter_mbh "uint8_t *y, uint8_t *u, uint8_t *v, int ystride, int uv_stride, struct loop_filter_info *lfi"
specialize vp9_loop_filter_mbh sse2

prototype void vp9_loop_filter_bh "uint8_t *y, uint8_t *u, uint8_t *v, int ystride, int uv_stride, struct loop_filter_info *lfi"
specialize vp9_loop_filter_bh sse2

prototype void vp9_loop_filter_bh8x8 "uint8_t *y, uint8_t *u, uint8_t *v, int ystride, int uv_stride, struct loop_filter_info *lfi"
specialize vp9_loop_filter_bh8x8 sse2

prototype void vp9_loop_filter_simple_mbv "uint8_t *y, int ystride, const uint8_t *blimit"
specialize vp9_loop_filter_simple_mbv mmx sse2
vp9_loop_filter_simple_mbv_c=vp9_loop_filter_simple_vertical_edge_c
vp9_loop_filter_simple_mbv_mmx=vp9_loop_filter_simple_vertical_edge_mmx
vp9_loop_filter_simple_mbv_sse2=vp9_loop_filter_simple_vertical_edge_sse2

prototype void vp9_loop_filter_simple_mbh "uint8_t *y, int ystride, const uint8_t *blimit"
specialize vp9_loop_filter_simple_mbh mmx sse2
vp9_loop_filter_simple_mbh_c=vp9_loop_filter_simple_horizontal_edge_c
vp9_loop_filter_simple_mbh_mmx=vp9_loop_filter_simple_horizontal_edge_mmx
vp9_loop_filter_simple_mbh_sse2=vp9_loop_filter_simple_horizontal_edge_sse2

prototype void vp9_loop_filter_simple_bv "uint8_t *y, int ystride, const uint8_t *blimit"
specialize vp9_loop_filter_simple_bv mmx sse2
vp9_loop_filter_simple_bv_c=vp9_loop_filter_bvs_c
vp9_loop_filter_simple_bv_mmx=vp9_loop_filter_bvs_mmx
vp9_loop_filter_simple_bv_sse2=vp9_loop_filter_bvs_sse2

prototype void vp9_loop_filter_simple_bh "uint8_t *y, int ystride, const uint8_t *blimit"
specialize vp9_loop_filter_simple_bh mmx sse2
vp9_loop_filter_simple_bh_c=vp9_loop_filter_bhs_c
vp9_loop_filter_simple_bh_mmx=vp9_loop_filter_bhs_mmx
vp9_loop_filter_simple_bh_sse2=vp9_loop_filter_bhs_sse2

#
# post proc
#
<<<<<<< HEAD
prototype void vp9_mbpost_proc_down "uint8_t *dst, int pitch, int rows, int cols, int flimit"
=======
if [ "$CONFIG_POSTPROC" = "yes" ]; then
prototype void vp9_mbpost_proc_down "unsigned char *dst, int pitch, int rows, int cols, int flimit"
>>>>>>> bdca030c
specialize vp9_mbpost_proc_down mmx sse2
vp9_mbpost_proc_down_sse2=vp9_mbpost_proc_down_xmm

prototype void vp9_mbpost_proc_across_ip "uint8_t *src, int pitch, int rows, int cols, int flimit"
specialize vp9_mbpost_proc_across_ip sse2
vp9_mbpost_proc_across_ip_sse2=vp9_mbpost_proc_across_ip_xmm

prototype void vp9_post_proc_down_and_across "uint8_t *src_ptr, uint8_t *dst_ptr, int src_pixels_per_line, int dst_pixels_per_line, int rows, int cols, int flimit"
specialize vp9_post_proc_down_and_across mmx sse2
vp9_post_proc_down_and_across_sse2=vp9_post_proc_down_and_across_xmm

prototype void vp9_plane_add_noise "uint8_t *Start, char *noise, char blackclamp[16], char whiteclamp[16], char bothclamp[16], unsigned int Width, unsigned int Height, int Pitch"
specialize vp9_plane_add_noise mmx sse2
vp9_plane_add_noise_sse2=vp9_plane_add_noise_wmt
fi

prototype void vp9_blend_mb_inner "uint8_t *y, uint8_t *u, uint8_t *v, int y1, int u1, int v1, int alpha, int stride"
specialize vp9_blend_mb_inner

prototype void vp9_blend_mb_outer "uint8_t *y, uint8_t *u, uint8_t *v, int y1, int u1, int v1, int alpha, int stride"
specialize vp9_blend_mb_outer

prototype void vp9_blend_b "uint8_t *y, uint8_t *u, uint8_t *v, int y1, int u1, int v1, int alpha, int stride"
specialize vp9_blend_b

#
# sad 16x3, 3x16
#
prototype unsigned int vp9_sad16x3 "const uint8_t *src_ptr, int  src_stride, const uint8_t *ref_ptr, int ref_stride"
specialize vp9_sad16x3 sse2

prototype unsigned int vp9_sad3x16 "const uint8_t *src_ptr, int  src_stride, const uint8_t *ref_ptr, int ref_stride"
specialize vp9_sad3x16 sse2

#
# Sub Pixel Filters
#
prototype void vp9_eighttap_predict16x16 "uint8_t *src_ptr, int  src_pixels_per_line, int  xoffset, int  yoffset, uint8_t *dst_ptr, int  dst_pitch"
specialize vp9_eighttap_predict16x16

prototype void vp9_eighttap_predict8x8 "uint8_t *src_ptr, int  src_pixels_per_line, int  xoffset, int  yoffset, uint8_t *dst_ptr, int  dst_pitch"
specialize vp9_eighttap_predict8x8

prototype void vp9_eighttap_predict_avg16x16 "uint8_t *src_ptr, int  src_pixels_per_line, int  xoffset, int  yoffset, uint8_t *dst_ptr, int  dst_pitch"
specialize vp9_eighttap_predict_avg16x16

prototype void vp9_eighttap_predict_avg8x8 "uint8_t *src_ptr, int  src_pixels_per_line, int  xoffset, int  yoffset, uint8_t *dst_ptr, int  dst_pitch"
specialize vp9_eighttap_predict_avg8x8

prototype void vp9_eighttap_predict_avg4x4 "uint8_t *src_ptr, int  src_pixels_per_line, int  xoffset, int  yoffset, uint8_t *dst_ptr, int  dst_pitch"
specialize vp9_eighttap_predict_avg4x4

prototype void vp9_eighttap_predict8x4 "uint8_t *src_ptr, int  src_pixels_per_line, int  xoffset, int  yoffset, uint8_t *dst_ptr, int  dst_pitch"
specialize vp9_eighttap_predict8x4

prototype void vp9_eighttap_predict "uint8_t *src_ptr, int  src_pixels_per_line, int  xoffset, int  yoffset, uint8_t *dst_ptr, int  dst_pitch"
specialize vp9_eighttap_predict

prototype void vp9_eighttap_predict16x16_sharp "uint8_t *src_ptr, int  src_pixels_per_line, int  xoffset, int  yoffset, uint8_t *dst_ptr, int  dst_pitch"
specialize vp9_eighttap_predict16x16_sharp

prototype void vp9_eighttap_predict8x8_sharp "uint8_t *src_ptr, int  src_pixels_per_line, int  xoffset, int  yoffset, uint8_t *dst_ptr, int  dst_pitch"
specialize vp9_eighttap_predict8x8_sharp

prototype void vp9_eighttap_predict_avg16x16_sharp "uint8_t *src_ptr, int  src_pixels_per_line, int  xoffset, int  yoffset, uint8_t *dst_ptr, int  dst_pitch"
specialize vp9_eighttap_predict_avg16x16_sharp

prototype void vp9_eighttap_predict_avg8x8_sharp "uint8_t *src_ptr, int  src_pixels_per_line, int  xoffset, int  yoffset, uint8_t *dst_ptr, int  dst_pitch"
specialize vp9_eighttap_predict_avg8x8_sharp

prototype void vp9_eighttap_predict_avg4x4_sharp "uint8_t *src_ptr, int  src_pixels_per_line, int  xoffset, int  yoffset, uint8_t *dst_ptr, int  dst_pitch"
specialize vp9_eighttap_predict_avg4x4_sharp

prototype void vp9_eighttap_predict8x4_sharp "uint8_t *src_ptr, int  src_pixels_per_line, int  xoffset, int  yoffset, uint8_t *dst_ptr, int  dst_pitch"
specialize vp9_eighttap_predict8x4_sharp

prototype void vp9_eighttap_predict_sharp "uint8_t *src_ptr, int  src_pixels_per_line, int  xoffset, int  yoffset, uint8_t *dst_ptr, int  dst_pitch"
specialize vp9_eighttap_predict_sharp

prototype void vp9_sixtap_predict16x16 "uint8_t *src_ptr, int  src_pixels_per_line, int  xoffset, int  yoffset, uint8_t *dst_ptr, int  dst_pitch"
specialize vp9_sixtap_predict16x16

prototype void vp9_sixtap_predict8x8 "uint8_t *src_ptr, int  src_pixels_per_line, int  xoffset, int  yoffset, uint8_t *dst_ptr, int  dst_pitch"
specialize vp9_sixtap_predict8x8

prototype void vp9_sixtap_predict_avg16x16 "uint8_t *src_ptr, int  src_pixels_per_line, int  xoffset, int  yoffset, uint8_t *dst_ptr, int  dst_pitch"
specialize vp9_sixtap_predict_avg16x16

prototype void vp9_sixtap_predict_avg8x8 "uint8_t *src_ptr, int  src_pixels_per_line, int  xoffset, int  yoffset, uint8_t *dst_ptr, int  dst_pitch"
specialize vp9_sixtap_predict_avg8x8

prototype void vp9_sixtap_predict8x4 "uint8_t *src_ptr, int  src_pixels_per_line, int  xoffset, int  yoffset, uint8_t *dst_ptr, int  dst_pitch"
specialize vp9_sixtap_predict8x4

prototype void vp9_sixtap_predict "uint8_t *src_ptr, int  src_pixels_per_line, int  xoffset, int  yoffset, uint8_t *dst_ptr, int  dst_pitch"
specialize vp9_sixtap_predict

prototype void vp9_sixtap_predict_avg "uint8_t *src_ptr, int  src_pixels_per_line, int  xoffset, int  yoffset, uint8_t *dst_ptr, int  dst_pitch"
specialize vp9_sixtap_predict_avg

prototype void vp9_bilinear_predict16x16 "uint8_t *src_ptr, int  src_pixels_per_line, int  xoffset, int  yoffset, uint8_t *dst_ptr, int  dst_pitch"
specialize vp9_bilinear_predict16x16 sse2

prototype void vp9_bilinear_predict8x8 "uint8_t *src_ptr, int  src_pixels_per_line, int  xoffset, int  yoffset, uint8_t *dst_ptr, int  dst_pitch"
specialize vp9_bilinear_predict8x8 sse2

prototype void vp9_bilinear_predict_avg16x16 "uint8_t *src_ptr, int  src_pixels_per_line, int  xoffset, int  yoffset, uint8_t *dst_ptr, int  dst_pitch"
specialize vp9_bilinear_predict_avg16x16

prototype void vp9_bilinear_predict_avg8x8 "uint8_t *src_ptr, int  src_pixels_per_line, int  xoffset, int  yoffset, uint8_t *dst_ptr, int  dst_pitch"
specialize vp9_bilinear_predict_avg8x8

prototype void vp9_bilinear_predict8x4 "uint8_t *src_ptr, int  src_pixels_per_line, int  xoffset, int  yoffset, uint8_t *dst_ptr, int  dst_pitch"
specialize vp9_bilinear_predict8x4

prototype void vp9_bilinear_predict4x4 "uint8_t *src_ptr, int  src_pixels_per_line, int  xoffset, int  yoffset, uint8_t *dst_ptr, int  dst_pitch"
specialize vp9_bilinear_predict4x4

prototype void vp9_bilinear_predict_avg4x4 "uint8_t *src_ptr, int  src_pixels_per_line, int  xoffset, int  yoffset, uint8_t *dst_ptr, int  dst_pitch"
specialize vp9_bilinear_predict_avg4x4

#
# dct
#
<<<<<<< HEAD
prototype void vp9_short_idct4x4llm_1 "int16_t *input, int16_t *output, int pitch"
specialize vp9_short_idct4x4llm_1 mmx

prototype void vp9_short_idct4x4llm "int16_t *input, int16_t *output, int pitch"
specialize vp9_short_idct4x4llm mmx
=======
prototype void vp9_short_idct4x4llm_1 "short *input, short *output, int pitch"
specialize vp9_short_idct4x4llm_1

prototype void vp9_short_idct4x4llm "short *input, short *output, int pitch"
specialize vp9_short_idct4x4llm
>>>>>>> bdca030c

prototype void vp9_short_idct8x8 "int16_t *input, int16_t *output, int pitch"
specialize vp9_short_idct8x8

prototype void vp9_short_idct10_8x8 "int16_t *input, int16_t *output, int pitch"
specialize vp9_short_idct10_8x8

prototype void vp9_short_ihaar2x2 "int16_t *input, int16_t *output, int pitch"
specialize vp9_short_ihaar2x2

prototype void vp9_short_idct16x16 "int16_t *input, int16_t *output, int pitch"
specialize vp9_short_idct16x16

prototype void vp9_short_idct10_16x16 "int16_t *input, int16_t *output, int pitch"
specialize vp9_short_idct10_16x16

<<<<<<< HEAD
prototype void vp9_short_idct32x32 "int16_t *input, int16_t *output, int pitch"
specialize vp9_short_idct32x32

prototype void vp9_ihtllm "const int16_t *input, int16_t *output, int pitch, int tx_type, int tx_dim"
=======
prototype void vp9_ihtllm "const short *input, short *output, int pitch, int tx_type, int tx_dim, short eobs"
>>>>>>> bdca030c
specialize vp9_ihtllm

#
# 2nd order
#
prototype void vp9_short_inv_walsh4x4_1 "int16_t *in, int16_t *out"
specialize vp9_short_inv_walsh4x4_1

prototype void vp9_short_inv_walsh4x4 "int16_t *in, int16_t *out"
specialize vp9_short_inv_walsh4x4_


# dct and add
prototype void vp9_dc_only_idct_add_8x8 "int input_dc, uint8_t *pred_ptr, uint8_t *dst_ptr, int pitch, int stride"
specialize vp9_dc_only_idct_add_8x8

prototype void vp9_dc_only_idct_add "int input_dc, uint8_t *pred_ptr, uint8_t *dst_ptr, int pitch, int stride"
specialize vp9_dc_only_idct_add

if [ "$CONFIG_LOSSLESS" = "yes" ]; then
prototype void vp9_short_inv_walsh4x4_1_x8 "int16_t *input, int16_t *output, int pitch"
prototype void vp9_short_inv_walsh4x4_x8 "int16_t *input, int16_t *output, int pitch"
prototype void vp9_dc_only_inv_walsh_add "int input_dc, uint8_t *pred_ptr, uint8_t *dst_ptr, int pitch, int stride"
prototype void vp9_short_inv_walsh4x4_1_lossless "int16_t *in, int16_t *out"
prototype void vp9_short_inv_walsh4x4_lossless "int16_t *in, int16_t *out"
fi



if [ "$CONFIG_SUPERBLOCKS" = "yes" ]; then

prototype unsigned int vp9_sad32x3 "const uint8_t *src_ptr, int  src_stride, const uint8_t *ref_ptr, int ref_stride, int max_sad"
specialize vp9_sad32x3

prototype unsigned int vp9_sad3x32 "const uint8_t *src_ptr, int  src_stride, const uint8_t *ref_ptr, int ref_stride, int max_sad"
specialize vp9_sad3x32

fi

#
# Encoder functions below this point.
#
if [ "$CONFIG_VP9_ENCODER" = "yes" ]; then


# variance
[ $arch = "x86_64" ] && mmx_x86_64=mmx && sse2_x86_64=sse2

prototype unsigned int vp9_variance32x32 "const uint8_t *src_ptr, int source_stride, const uint8_t *ref_ptr, int ref_stride, unsigned int *sse"
specialize vp9_variance32x32

prototype unsigned int vp9_variance64x64 "const uint8_t *src_ptr, int source_stride, const uint8_t *ref_ptr, int ref_stride, unsigned int *sse"
specialize vp9_variance64x64

prototype unsigned int vp9_variance16x16 "const uint8_t *src_ptr, int source_stride, const uint8_t *ref_ptr, int ref_stride, unsigned int *sse"
specialize vp9_variance16x16 mmx sse2
vp9_variance16x16_sse2=vp9_variance16x16_wmt
vp9_variance16x16_mmx=vp9_variance16x16_mmx

prototype unsigned int vp9_variance16x8 "const uint8_t *src_ptr, int source_stride, const uint8_t *ref_ptr, int ref_stride, unsigned int *sse"
specialize vp9_variance16x8 mmx sse2
vp9_variance16x8_sse2=vp9_variance16x8_wmt
vp9_variance16x8_mmx=vp9_variance16x8_mmx

prototype unsigned int vp9_variance8x16 "const uint8_t *src_ptr, int source_stride, const uint8_t *ref_ptr, int ref_stride, unsigned int *sse"
specialize vp9_variance8x16 mmx sse2
vp9_variance8x16_sse2=vp9_variance8x16_wmt
vp9_variance8x16_mmx=vp9_variance8x16_mmx

prototype unsigned int vp9_variance8x8 "const uint8_t *src_ptr, int source_stride, const uint8_t *ref_ptr, int ref_stride, unsigned int *sse"
specialize vp9_variance8x8 mmx sse2
vp9_variance8x8_sse2=vp9_variance8x8_wmt
vp9_variance8x8_mmx=vp9_variance8x8_mmx

prototype unsigned int vp9_variance4x4 "const uint8_t *src_ptr, int source_stride, const uint8_t *ref_ptr, int ref_stride, unsigned int *sse"
specialize vp9_variance4x4 mmx sse2
vp9_variance4x4_sse2=vp9_variance4x4_wmt
vp9_variance4x4_mmx=vp9_variance4x4_mmx

prototype unsigned int vp9_sub_pixel_variance64x64 "const uint8_t *src_ptr, int source_stride, int xoffset, int  yoffset, const uint8_t *ref_ptr, int Refstride, unsigned int *sse"
specialize vp9_sub_pixel_variance64x64

prototype unsigned int vp9_sub_pixel_variance32x32 "const uint8_t *src_ptr, int source_stride, int xoffset, int  yoffset, const uint8_t *ref_ptr, int Refstride, unsigned int *sse"
specialize vp9_sub_pixel_variance32x32

prototype unsigned int vp9_sub_pixel_variance16x16 "const uint8_t *src_ptr, int source_stride, int xoffset, int  yoffset, const uint8_t *ref_ptr, int Refstride, unsigned int *sse"
specialize vp9_sub_pixel_variance16x16 sse2 mmx ssse3
vp9_sub_pixel_variance16x16_sse2=vp9_sub_pixel_variance16x16_wmt

prototype unsigned int vp9_sub_pixel_variance8x16 "const uint8_t *src_ptr, int source_stride, int xoffset, int  yoffset, const uint8_t *ref_ptr, int Refstride, unsigned int *sse"
specialize vp9_sub_pixel_variance8x16 sse2 mmx
vp9_sub_pixel_variance8x16_sse2=vp9_sub_pixel_variance8x16_wmt

prototype unsigned int vp9_sub_pixel_variance16x8 "const uint8_t *src_ptr, int source_stride, int xoffset, int  yoffset, const uint8_t *ref_ptr, int Refstride, unsigned int *sse"
specialize vp9_sub_pixel_variance16x8 sse2 mmx ssse3
vp9_sub_pixel_variance16x8_sse2=vp9_sub_pixel_variance16x8_ssse3;
vp9_sub_pixel_variance16x8_sse2=vp9_sub_pixel_variance16x8_wmt

prototype unsigned int vp9_sub_pixel_variance8x8 "const uint8_t *src_ptr, int source_stride, int xoffset, int  yoffset, const uint8_t *ref_ptr, int Refstride, unsigned int *sse"
specialize vp9_sub_pixel_variance8x8 sse2 mmx
vp9_sub_pixel_variance8x8_sse2=vp9_sub_pixel_variance8x8_wmt

prototype unsigned int vp9_sub_pixel_variance4x4 "const uint8_t *src_ptr, int source_stride, int xoffset, int  yoffset, const uint8_t *ref_ptr, int Refstride, unsigned int *sse"
specialize vp9_sub_pixel_variance4x4 sse2 mmx
vp9_sub_pixel_variance4x4_sse2=vp9_sub_pixel_variance4x4_wmt

prototype unsigned int vp9_sad64x64 "const uint8_t *src_ptr, int source_stride, const uint8_t *ref_ptr, int  ref_stride, unsigned int max_sad"
specialize vp9_sad64x64

prototype unsigned int vp9_sad32x32 "const uint8_t *src_ptr, int source_stride, const uint8_t *ref_ptr, int  ref_stride, unsigned int max_sad"
specialize vp9_sad32x32

prototype unsigned int vp9_sad16x16 "const uint8_t *src_ptr, int source_stride, const uint8_t *ref_ptr, int  ref_stride, unsigned int max_sad"
specialize vp9_sad16x16 mmx sse2 sse3
vp9_sad16x16_sse2=vp9_sad16x16_wmt

prototype unsigned int vp9_sad16x8 "const uint8_t *src_ptr, int source_stride, const uint8_t *ref_ptr, int  ref_stride, unsigned int max_sad"
specialize vp9_sad16x8 mmx sse2
vp9_sad16x8_sse2=vp9_sad16x8_wmt

prototype unsigned int vp9_sad8x16 "const uint8_t *src_ptr, int source_stride, const uint8_t *ref_ptr, int  ref_stride, unsigned int max_sad"
specialize vp9_sad8x16 mmx sse2
vp9_sad8x16_sse2=vp9_sad8x16_wmt

prototype unsigned int vp9_sad8x8 "const uint8_t *src_ptr, int source_stride, const uint8_t *ref_ptr, int  ref_stride, unsigned int max_sad"
specialize vp9_sad8x8 mmx sse2
vp9_sad8x8_sse2=vp9_sad8x8_wmt

prototype unsigned int vp9_sad4x4 "const uint8_t *src_ptr, int source_stride, const uint8_t *ref_ptr, int  ref_stride, unsigned int max_sad"
specialize vp9_sad4x4 mmx sse2
vp9_sad4x4_sse2=vp9_sad4x4_wmt

prototype unsigned int vp9_variance_halfpixvar16x16_h "const uint8_t *src_ptr, int source_stride, const uint8_t *ref_ptr, int ref_stride, unsigned int *sse"
specialize vp9_variance_halfpixvar16x16_h mmx sse2
vp9_variance_halfpixvar16x16_h_sse2=vp9_variance_halfpixvar16x16_h_wmt

prototype unsigned int vp9_variance_halfpixvar16x16_v "const uint8_t *src_ptr, int source_stride, const uint8_t *ref_ptr, int ref_stride, unsigned int *sse"
specialize vp9_variance_halfpixvar16x16_v mmx sse2
vp9_variance_halfpixvar16x16_v_sse2=vp9_variance_halfpixvar16x16_v_wmt

prototype unsigned int vp9_variance_halfpixvar16x16_hv "const uint8_t *src_ptr, int source_stride, const uint8_t *ref_ptr, int ref_stride, unsigned int *sse"
specialize vp9_variance_halfpixvar16x16_hv mmx sse2
vp9_variance_halfpixvar16x16_hv_sse2=vp9_variance_halfpixvar16x16_hv_wmt

prototype unsigned int vp9_variance_halfpixvar64x64_h "const uint8_t *src_ptr, int source_stride, const uint8_t *ref_ptr, int ref_stride, unsigned int *sse"
specialize vp9_variance_halfpixvar64x64_h

prototype unsigned int vp9_variance_halfpixvar64x64_v "const uint8_t *src_ptr, int source_stride, const uint8_t *ref_ptr, int ref_stride, unsigned int *sse"
specialize vp9_variance_halfpixvar64x64_v

prototype unsigned int vp9_variance_halfpixvar64x64_hv "const uint8_t *src_ptr, int source_stride, const uint8_t *ref_ptr, int ref_stride, unsigned int *sse"
specialize vp9_variance_halfpixvar64x64_hv

prototype unsigned int vp9_variance_halfpixvar32x32_h "const uint8_t *src_ptr, int source_stride, const uint8_t *ref_ptr, int ref_stride, unsigned int *sse"
specialize vp9_variance_halfpixvar32x32_h

prototype unsigned int vp9_variance_halfpixvar32x32_v "const uint8_t *src_ptr, int source_stride, const uint8_t *ref_ptr, int ref_stride, unsigned int *sse"
specialize vp9_variance_halfpixvar32x32_v

prototype unsigned int vp9_variance_halfpixvar32x32_hv "const uint8_t *src_ptr, int source_stride, const uint8_t *ref_ptr, int ref_stride, unsigned int *sse"
specialize vp9_variance_halfpixvar32x32_hv

prototype void vp9_sad64x64x3 "const uint8_t *src_ptr, int source_stride, const uint8_t *ref_ptr, int  ref_stride, unsigned int *sad_array"
specialize vp9_sad64x64x3

prototype void vp9_sad32x32x3 "const uint8_t *src_ptr, int source_stride, const uint8_t *ref_ptr, int  ref_stride, unsigned int *sad_array"
specialize vp9_sad32x32x3

prototype void vp9_sad16x16x3 "const uint8_t *src_ptr, int source_stride, const uint8_t *ref_ptr, int  ref_stride, unsigned int *sad_array"
specialize vp9_sad16x16x3 sse3 ssse3

prototype void vp9_sad16x8x3 "const uint8_t *src_ptr, int source_stride, const uint8_t *ref_ptr, int  ref_stride, unsigned int *sad_array"
specialize vp9_sad16x8x3 sse3 ssse3

prototype void vp9_sad8x16x3 "const uint8_t *src_ptr, int source_stride, const uint8_t *ref_ptr, int  ref_stride, unsigned int *sad_array"
specialize vp9_sad8x16x3 sse3

prototype void vp9_sad8x8x3 "const uint8_t *src_ptr, int source_stride, const uint8_t *ref_ptr, int  ref_stride, unsigned int *sad_array"
specialize vp9_sad8x8x3 sse3

prototype void vp9_sad4x4x3 "const uint8_t *src_ptr, int source_stride, const uint8_t *ref_ptr, int  ref_stride, unsigned int *sad_array"
specialize vp9_sad4x4x3 sse3

prototype void vp9_sad64x64x8 "const uint8_t *src_ptr, int  src_stride, const uint8_t *ref_ptr, int  ref_stride, uint16_t *sad_array"
specialize vp9_sad64x64x8

prototype void vp9_sad32x32x8 "const uint8_t *src_ptr, int  src_stride, const uint8_t *ref_ptr, int  ref_stride, uint16_t *sad_array"
specialize vp9_sad32x32x8

prototype void vp9_sad16x16x8 "const uint8_t *src_ptr, int  src_stride, const uint8_t *ref_ptr, int  ref_stride, uint16_t *sad_array"
specialize vp9_sad16x16x8 sse4

prototype void vp9_sad16x8x8 "const uint8_t *src_ptr, int  src_stride, const uint8_t *ref_ptr, int  ref_stride, uint16_t *sad_array"
specialize vp9_sad16x8x8 sse4

prototype void vp9_sad8x16x8 "const uint8_t *src_ptr, int  src_stride, const uint8_t *ref_ptr, int  ref_stride, uint16_t *sad_array"
specialize vp9_sad8x16x8 sse4

prototype void vp9_sad8x8x8 "const uint8_t *src_ptr, int  src_stride, const uint8_t *ref_ptr, int  ref_stride, uint16_t *sad_array"
specialize vp9_sad8x8x8 sse4

prototype void vp9_sad4x4x8 "const uint8_t *src_ptr, int  src_stride, const uint8_t *ref_ptr, int  ref_stride, uint16_t *sad_array"
specialize vp9_sad4x4x8 sse4

prototype void vp9_sad64x64x4d "const uint8_t *src_ptr, int  src_stride, const uint8_t **ref_ptr, int  ref_stride, unsigned int *sad_array"
specialize vp9_sad64x64x4d

prototype void vp9_sad32x32x4d "const uint8_t *src_ptr, int  src_stride, const uint8_t **ref_ptr, int  ref_stride, unsigned int *sad_array"
specialize vp9_sad32x32x4d

prototype void vp9_sad16x16x4d "const uint8_t *src_ptr, int  src_stride, const uint8_t **ref_ptr, int  ref_stride, unsigned int *sad_array"
specialize vp9_sad16x16x4d sse3

prototype void vp9_sad16x8x4d "const uint8_t *src_ptr, int  src_stride, const uint8_t **ref_ptr, int  ref_stride, unsigned int *sad_array"
specialize vp9_sad16x8x4d sse3

prototype void vp9_sad8x16x4d "const uint8_t *src_ptr, int  src_stride, const uint8_t **ref_ptr, int  ref_stride, unsigned int *sad_array"
specialize vp9_sad8x16x4d sse3

prototype void vp9_sad8x8x4d "const uint8_t *src_ptr, int  src_stride, const uint8_t **ref_ptr, int  ref_stride, unsigned int *sad_array"
specialize vp9_sad8x8x4d sse3

prototype void vp9_sad4x4x4d "const uint8_t *src_ptr, int  src_stride, const uint8_t **ref_ptr, int  ref_stride, unsigned int *sad_array"
specialize vp9_sad4x4x4d sse3

#
# Block copy
#
case $arch in
    x86*)
    prototype void vp9_copy32xn "const uint8_t *src_ptr, int source_stride, const uint8_t *ref_ptr, int ref_stride, int n"
    specialize vp9_copy32xn sse2 sse3
    ;;
esac

prototype unsigned int vp9_sub_pixel_mse16x16 "const uint8_t *src_ptr, int  src_pixels_per_line, int  xoffset, int  yoffset, const uint8_t *dst_ptr, int dst_pixels_per_line, unsigned int *sse"
specialize vp9_sub_pixel_mse16x16 sse2 mmx
vp9_sub_pixel_mse16x16_sse2=vp9_sub_pixel_mse16x16_wmt

prototype unsigned int vp9_mse16x16 "const uint8_t *src_ptr, int  source_stride, const uint8_t *ref_ptr, int  recon_stride, unsigned int *sse"
specialize vp9_mse16x16 mmx sse2
vp9_mse16x16_sse2=vp9_mse16x16_wmt

prototype unsigned int vp9_sub_pixel_mse64x64 "const uint8_t *src_ptr, int  source_stride, int  xoffset, int  yoffset, const uint8_t *ref_ptr, int Refstride, unsigned int *sse"
specialize vp9_sub_pixel_mse64x64

prototype unsigned int vp9_sub_pixel_mse32x32 "const uint8_t *src_ptr, int  source_stride, int  xoffset, int  yoffset, const uint8_t *ref_ptr, int Refstride, unsigned int *sse"
specialize vp9_sub_pixel_mse32x32

prototype unsigned int vp9_get_mb_ss "const int16_t *"
specialize vp9_get_mb_ss mmx sse2
# ENCODEMB INVOKE
prototype int vp9_mbblock_error "struct macroblock *mb, int dc"
specialize vp9_mbblock_error mmx sse2
vp9_mbblock_error_sse2=vp9_mbblock_error_xmm

prototype int vp9_block_error "int16_t *coeff, int16_t *dqcoeff, int block_size"
specialize vp9_block_error mmx sse2
vp9_block_error_sse2=vp9_block_error_xmm

prototype void vp9_subtract_b "struct block *be, struct blockd *bd, int pitch"
specialize vp9_subtract_b mmx sse2

prototype int vp9_mbuverror "struct macroblock *mb"
specialize vp9_mbuverror mmx sse2
vp9_mbuverror_sse2=vp9_mbuverror_xmm

prototype void vp9_subtract_b "struct block *be, struct blockd *bd, int pitch"
specialize vp9_subtract_b mmx sse2

prototype void vp9_subtract_mby "int16_t *diff, uint8_t *src, uint8_t *pred, int stride"
specialize vp9_subtract_mby mmx sse2

prototype void vp9_subtract_mbuv "int16_t *diff, uint8_t *usrc, uint8_t *vsrc, uint8_t *pred, int stride"
specialize vp9_subtract_mbuv mmx sse2

#
# Structured Similarity (SSIM)
#
if [ "$CONFIG_INTERNAL_STATS" = "yes" ]; then
    [ $arch = "x86_64" ] && sse2_on_x86_64=sse2

    prototype void vp9_ssim_parms_8x8 "uint8_t *s, int sp, uint8_t *r, int rp, unsigned long *sum_s, unsigned long *sum_r, unsigned long *sum_sq_s, unsigned long *sum_sq_r, unsigned long *sum_sxr"
    specialize vp9_ssim_parms_8x8 $sse2_on_x86_64

    prototype void vp9_ssim_parms_16x16 "uint8_t *s, int sp, uint8_t *r, int rp, unsigned long *sum_s, unsigned long *sum_r, unsigned long *sum_sq_s, unsigned long *sum_sq_r, unsigned long *sum_sxr"
    specialize vp9_ssim_parms_16x16 $sse2_on_x86_64
fi

# fdct functions
prototype void vp9_fht "const int16_t *input, int pitch, int16_t *output, int tx_type, int tx_dim"
specialize vp9_fht

prototype void vp9_short_fdct8x8 "int16_t *InputData, int16_t *OutputData, int pitch"
specialize vp9_short_fdct8x8

prototype void vp9_short_fhaar2x2 "int16_t *InputData, int16_t *OutputData, int pitch"
specialize vp9_short_fhaar2x2

prototype void vp9_short_fdct4x4 "int16_t *InputData, int16_t *OutputData, int pitch"
specialize vp9_short_fdct4x4

prototype void vp9_short_fdct8x4 "int16_t *InputData, int16_t *OutputData, int pitch"
specialize vp9_short_fdct8x4

prototype void vp9_short_walsh4x4 "int16_t *InputData, int16_t *OutputData, int pitch"
specialize vp9_short_walsh4x4

prototype void vp9_short_fdct32x32 "int16_t *InputData, int16_t *OutputData, int pitch"
specialize vp9_short_fdct32x32

prototype void vp9_short_fdct16x16 "int16_t *InputData, int16_t *OutputData, int pitch"
specialize vp9_short_fdct16x16

prototype void vp9_short_walsh4x4_lossless "int16_t *InputData, int16_t *OutputData, int pitch"
specialize vp9_short_walsh4x4_lossless

prototype void vp9_short_walsh4x4_x8 "int16_t *InputData, int16_t *OutputData, int pitch"
specialize vp9_short_walsh4x4_x8

prototype void vp9_short_walsh8x4_x8 "int16_t *InputData, int16_t *OutputData, int pitch"
specialize vp9_short_walsh8x4_x8

#
# Motion search
#
prototype int vp9_full_search_sad "struct macroblock *x, struct block *b, struct blockd *d, union int_mv *ref_mv, int sad_per_bit, int distance, struct variance_vtable *fn_ptr, DEC_MVCOSTS, union int_mv *center_mv"
specialize vp9_full_search_sad sse3 sse4_1
vp9_full_search_sad_sse3=vp9_full_search_sadx3
vp9_full_search_sad_sse4_1=vp9_full_search_sadx8

prototype int vp9_refining_search_sad "struct macroblock *x, struct block *b, struct blockd *d, union int_mv *ref_mv, int sad_per_bit, int distance, struct variance_vtable *fn_ptr, DEC_MVCOSTS, union int_mv *center_mv"
specialize vp9_refining_search_sad sse3
vp9_refining_search_sad_sse3=vp9_refining_search_sadx4

prototype int vp9_diamond_search_sad "struct macroblock *x, struct block *b, struct blockd *d, union int_mv *ref_mv, union int_mv *best_mv, int search_param, int sad_per_bit, int *num00, struct variance_vtable *fn_ptr, DEC_MVCOSTS, union int_mv *center_mv"
specialize vp9_diamond_search_sad sse3
vp9_diamond_search_sad_sse3=vp9_diamond_search_sadx4

prototype void vp9_temporal_filter_apply "uint8_t *frame1, unsigned int stride, uint8_t *frame2, unsigned int block_size, int strength, int filter_weight, unsigned int *accumulator, uint16_t *count"
specialize vp9_temporal_filter_apply sse2

prototype void vp9_yv12_copy_partial_frame "struct yv12_buffer_config *src_ybc, struct yv12_buffer_config *dst_ybc, int fraction"
specialize vp9_yv12_copy_partial_frame


fi
# end encoder functions<|MERGE_RESOLUTION|>--- conflicted
+++ resolved
@@ -68,25 +68,14 @@
 prototype void vp9_dequant_dc_idct_add "int16_t *input, const int16_t *dq, uint8_t *pred, uint8_t *dest, int pitch, int stride, int dc"
 specialize vp9_dequant_dc_idct_add
 
-<<<<<<< HEAD
 prototype void vp9_dequant_dc_idct_add_y_block "int16_t *q, const int16_t *dq, uint8_t *pre, uint8_t *dst, int stride, uint16_t *eobs, const int16_t *dcs"
-specialize vp9_dequant_dc_idct_add_y_block mmx
+specialize vp9_dequant_dc_idct_add_y_block
 
 prototype void vp9_dequant_idct_add_y_block "int16_t *q, const int16_t *dq, uint8_t *pre, uint8_t *dst, int stride, uint16_t *eobs"
-specialize vp9_dequant_idct_add_y_block mmx
+specialize vp9_dequant_idct_add_y_block
 
 prototype void vp9_dequant_idct_add_uv_block "int16_t *q, const int16_t *dq, uint8_t *pre, uint8_t *dstu, uint8_t *dstv, int stride, uint16_t *eobs"
-specialize vp9_dequant_idct_add_uv_block mmx
-=======
-prototype void vp9_dequant_dc_idct_add_y_block "short *q, const short *dq, unsigned char *pre, unsigned char *dst, int stride, unsigned short *eobs, const short *dc"
-specialize vp9_dequant_dc_idct_add_y_block
-
-prototype void vp9_dequant_idct_add_y_block "short *q, const short *dq, unsigned char *pre, unsigned char *dst, int stride, unsigned short *eobs"
-specialize vp9_dequant_idct_add_y_block
-
-prototype void vp9_dequant_idct_add_uv_block "short *q, const short *dq, unsigned char *pre, unsigned char *dstu, unsigned char *dstv, int stride, unsigned short *eobs"
 specialize vp9_dequant_idct_add_uv_block
->>>>>>> bdca030c
 
 #
 # RECON
@@ -229,12 +218,8 @@
 #
 # post proc
 #
-<<<<<<< HEAD
+if [ "$CONFIG_POSTPROC" = "yes" ]; then
 prototype void vp9_mbpost_proc_down "uint8_t *dst, int pitch, int rows, int cols, int flimit"
-=======
-if [ "$CONFIG_POSTPROC" = "yes" ]; then
-prototype void vp9_mbpost_proc_down "unsigned char *dst, int pitch, int rows, int cols, int flimit"
->>>>>>> bdca030c
 specialize vp9_mbpost_proc_down mmx sse2
 vp9_mbpost_proc_down_sse2=vp9_mbpost_proc_down_xmm
 
@@ -359,19 +344,11 @@
 #
 # dct
 #
-<<<<<<< HEAD
 prototype void vp9_short_idct4x4llm_1 "int16_t *input, int16_t *output, int pitch"
-specialize vp9_short_idct4x4llm_1 mmx
+specialize vp9_short_idct4x4llm_1
 
 prototype void vp9_short_idct4x4llm "int16_t *input, int16_t *output, int pitch"
-specialize vp9_short_idct4x4llm mmx
-=======
-prototype void vp9_short_idct4x4llm_1 "short *input, short *output, int pitch"
-specialize vp9_short_idct4x4llm_1
-
-prototype void vp9_short_idct4x4llm "short *input, short *output, int pitch"
 specialize vp9_short_idct4x4llm
->>>>>>> bdca030c
 
 prototype void vp9_short_idct8x8 "int16_t *input, int16_t *output, int pitch"
 specialize vp9_short_idct8x8
@@ -388,14 +365,10 @@
 prototype void vp9_short_idct10_16x16 "int16_t *input, int16_t *output, int pitch"
 specialize vp9_short_idct10_16x16
 
-<<<<<<< HEAD
 prototype void vp9_short_idct32x32 "int16_t *input, int16_t *output, int pitch"
 specialize vp9_short_idct32x32
 
-prototype void vp9_ihtllm "const int16_t *input, int16_t *output, int pitch, int tx_type, int tx_dim"
-=======
-prototype void vp9_ihtllm "const short *input, short *output, int pitch, int tx_type, int tx_dim, short eobs"
->>>>>>> bdca030c
+prototype void vp9_ihtllm "const int16_t *input, int16_t *output, int pitch, int tx_type, int tx_dim, int16_t eobs"
 specialize vp9_ihtllm
 
 #
