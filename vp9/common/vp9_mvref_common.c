
/*
 *  Copyright (c) 2012 The WebM project authors. All Rights Reserved.
 *
 *  Use of this source code is governed by a BSD-style license
 *  that can be found in the LICENSE file in the root of the source
 *  tree. An additional intellectual property rights grant can be found
 *  in the file PATENTS.  All contributing project authors may
 *  be found in the AUTHORS file in the root of the source tree.
 */

#include "vp9/common/vp9_mvref_common.h"

// This function searches the neighbourhood of a given MB/SB
// to try and find candidate reference vectors.
static void find_mv_refs_idx(const VP9_COMMON *cm, const MACROBLOCKD *xd,
                             const TileInfo *const tile,
                             MODE_INFO *mi, MV_REFERENCE_FRAME ref_frame,
                             int_mv *mv_ref_list,
                             int block, int mi_row, int mi_col,
                             find_mv_refs_sync sync, void *const data) {
  const int *ref_sign_bias = cm->ref_frame_sign_bias;
  int i, refmv_count = 0;
<<<<<<< HEAD
=======
  MODE_INFO *prev_mi = NULL;
  MB_MODE_INFO *prev_mbmi = NULL;

>>>>>>> d05cf10f
  const POSITION *const mv_ref_search = mv_ref_blocks[mi->mbmi.sb_type];
  int different_ref_found = 0;
  int context_counter = 0;
  const MV_REF *const  prev_frame_mvs = cm->use_prev_frame_mvs ?
      cm->prev_frame->mvs + mi_row * cm->mi_cols + mi_col : NULL;

  // Blank the reference vector list
  vpx_memset(mv_ref_list, 0, sizeof(*mv_ref_list) * MAX_MV_REF_CANDIDATES);

  // The nearest 2 blocks are treated differently
  // if the size < 8x8 we get the mv from the bmi substructure,
  // and we also need to keep a mode count.
  for (i = 0; i < 2; ++i) {
    const POSITION *const mv_ref = &mv_ref_search[i];
    if (is_inside(tile, mi_col, mi_row, cm->mi_rows, mv_ref)) {
      const MODE_INFO *const candidate_mi = xd->mi[mv_ref->col + mv_ref->row *
                                                   xd->mi_stride].src_mi;
      const MB_MODE_INFO *const candidate = &candidate_mi->mbmi;
      // Keep counts for entropy encoding.
      context_counter += mode_2_counter[candidate->mode];
      different_ref_found = 1;

      if (candidate->ref_frame[0] == ref_frame)
        ADD_MV_REF_LIST(get_sub_block_mv(candidate_mi, 0, mv_ref->col, block),
                        refmv_count, mv_ref_list, Done);
      else if (candidate->ref_frame[1] == ref_frame)
        ADD_MV_REF_LIST(get_sub_block_mv(candidate_mi, 1, mv_ref->col, block),
                        refmv_count, mv_ref_list, Done);
    }
  }

  // Check the rest of the neighbors in much the same way
  // as before except we don't need to keep track of sub blocks or
  // mode counts.
  for (; i < MVREF_NEIGHBOURS; ++i) {
    const POSITION *const mv_ref = &mv_ref_search[i];
    if (is_inside(tile, mi_col, mi_row, cm->mi_rows, mv_ref)) {
      const MB_MODE_INFO *const candidate = &xd->mi[mv_ref->col + mv_ref->row *
                                                    xd->mi_stride].src_mi->mbmi;
      different_ref_found = 1;

      if (candidate->ref_frame[0] == ref_frame)
        ADD_MV_REF_LIST(candidate->mv[0], refmv_count, mv_ref_list, Done);
      else if (candidate->ref_frame[1] == ref_frame)
        ADD_MV_REF_LIST(candidate->mv[1], refmv_count, mv_ref_list, Done);
    }
  }

  // Synchronize here for frame parallel decode if sync function is provided.
  if (sync != NULL) {
    sync(data, mi_row);
  }
  prev_mi = cm->coding_use_prev_mi && cm->prev_mi ?
            cm->prev_mi_grid_visible[mi_row * xd->mi_stride + mi_col] : NULL;
  prev_mbmi = prev_mi ? &prev_mi->mbmi : NULL;

  // Check the last frame's mode and mv info.
  if (cm->use_prev_frame_mvs) {
    if (prev_frame_mvs->ref_frame[0] == ref_frame) {
      ADD_MV_REF_LIST(prev_frame_mvs->mv[0], refmv_count, mv_ref_list, Done);
    } else if (prev_frame_mvs->ref_frame[1] == ref_frame) {
      ADD_MV_REF_LIST(prev_frame_mvs->mv[1], refmv_count, mv_ref_list, Done);
    }
  }

  // Since we couldn't find 2 mvs from the same reference frame
  // go back through the neighbors and find motion vectors from
  // different reference frames.
  if (different_ref_found) {
    for (i = 0; i < MVREF_NEIGHBOURS; ++i) {
      const POSITION *mv_ref = &mv_ref_search[i];
      if (is_inside(tile, mi_col, mi_row, cm->mi_rows, mv_ref)) {
        const MB_MODE_INFO *const candidate = &xd->mi[mv_ref->col + mv_ref->row
                                              * xd->mi_stride].src_mi->mbmi;

        // If the candidate is INTRA we don't want to consider its mv.
        IF_DIFF_REF_FRAME_ADD_MV(candidate, ref_frame, ref_sign_bias,
                                 refmv_count, mv_ref_list, Done);
      }
    }
  }

  // Since we still don't have a candidate we'll try the last frame.
  if (cm->use_prev_frame_mvs) {
    if (prev_frame_mvs->ref_frame[0] != ref_frame &&
        prev_frame_mvs->ref_frame[0] > INTRA_FRAME) {
      int_mv mv = prev_frame_mvs->mv[0];
      if (ref_sign_bias[prev_frame_mvs->ref_frame[0]] !=
          ref_sign_bias[ref_frame]) {
        mv.as_mv.row *= -1;
        mv.as_mv.col *= -1;
      }
      ADD_MV_REF_LIST(mv, refmv_count, mv_ref_list, Done);
    }

    if (prev_frame_mvs->ref_frame[1] > INTRA_FRAME &&
        prev_frame_mvs->ref_frame[1] != ref_frame &&
        prev_frame_mvs->mv[1].as_int != prev_frame_mvs->mv[0].as_int) {
      int_mv mv = prev_frame_mvs->mv[1];
      if (ref_sign_bias[prev_frame_mvs->ref_frame[1]] !=
          ref_sign_bias[ref_frame]) {
        mv.as_mv.row *= -1;
        mv.as_mv.col *= -1;
      }
      ADD_MV_REF_LIST(mv, refmv_count, mv_ref_list, Done);
    }
  }

 Done:

  mi->mbmi.mode_context[ref_frame] = counter_to_context[context_counter];

  // Clamp vectors
  for (i = 0; i < MAX_MV_REF_CANDIDATES; ++i)
    clamp_mv_ref(&mv_ref_list[i].as_mv, xd);
}

void vp9_find_mv_refs(const VP9_COMMON *cm, const MACROBLOCKD *xd,
                      const TileInfo *const tile,
                      MODE_INFO *mi, MV_REFERENCE_FRAME ref_frame,
                      int_mv *mv_ref_list,
<<<<<<< HEAD
                      int mi_row, int mi_col) {
=======
                      int mi_row, int mi_col,
                      find_mv_refs_sync sync, void *const data) {
>>>>>>> d05cf10f
  find_mv_refs_idx(cm, xd, tile, mi, ref_frame, mv_ref_list, -1,
                   mi_row, mi_col, sync, data);
}

static void lower_mv_precision(MV *mv, int allow_hp) {
  const int use_hp = allow_hp && vp9_use_mv_hp(mv);
  if (!use_hp) {
    if (mv->row & 1)
      mv->row += (mv->row > 0 ? -1 : 1);
    if (mv->col & 1)
      mv->col += (mv->col > 0 ? -1 : 1);
  }
}

void vp9_find_best_ref_mvs(MACROBLOCKD *xd, int allow_hp,
                           int_mv *mvlist, int_mv *nearest, int_mv *near) {
  int i;
  // Make sure all the candidates are properly clamped etc
  for (i = 0; i < MAX_MV_REF_CANDIDATES; ++i) {
    lower_mv_precision(&mvlist[i].as_mv, allow_hp);
    clamp_mv2(&mvlist[i].as_mv, xd);
  }
  *nearest = mvlist[0];
  *near = mvlist[1];
}

void vp9_append_sub8x8_mvs_for_idx(VP9_COMMON *cm, MACROBLOCKD *xd,
                                   const TileInfo *const tile,
                                   int block, int ref, int mi_row, int mi_col,
                                   int_mv *nearest, int_mv *near) {
  int_mv mv_list[MAX_MV_REF_CANDIDATES];
  MODE_INFO *const mi = xd->mi[0].src_mi;
  b_mode_info *bmi = mi->bmi;
  int n;

  assert(MAX_MV_REF_CANDIDATES == 2);

  find_mv_refs_idx(cm, xd, tile, mi, mi->mbmi.ref_frame[ref], mv_list, block,
                   mi_row, mi_col, NULL, NULL);

  near->as_int = 0;
  switch (block) {
    case 0:
      nearest->as_int = mv_list[0].as_int;
      near->as_int = mv_list[1].as_int;
      break;
    case 1:
    case 2:
      nearest->as_int = bmi[0].as_mv[ref].as_int;
      for (n = 0; n < MAX_MV_REF_CANDIDATES; ++n)
        if (nearest->as_int != mv_list[n].as_int) {
          near->as_int = mv_list[n].as_int;
          break;
        }
      break;
    case 3: {
      int_mv candidates[2 + MAX_MV_REF_CANDIDATES];
      candidates[0] = bmi[1].as_mv[ref];
      candidates[1] = bmi[0].as_mv[ref];
      candidates[2] = mv_list[0];
      candidates[3] = mv_list[1];

      nearest->as_int = bmi[2].as_mv[ref].as_int;
      for (n = 0; n < 2 + MAX_MV_REF_CANDIDATES; ++n)
        if (nearest->as_int != candidates[n].as_int) {
          near->as_int = candidates[n].as_int;
          break;
        }
      break;
    }
    default:
      assert("Invalid block index.");
  }
}<|MERGE_RESOLUTION|>--- conflicted
+++ resolved
@@ -21,12 +21,6 @@
                              find_mv_refs_sync sync, void *const data) {
   const int *ref_sign_bias = cm->ref_frame_sign_bias;
   int i, refmv_count = 0;
-<<<<<<< HEAD
-=======
-  MODE_INFO *prev_mi = NULL;
-  MB_MODE_INFO *prev_mbmi = NULL;
-
->>>>>>> d05cf10f
   const POSITION *const mv_ref_search = mv_ref_blocks[mi->mbmi.sb_type];
   int different_ref_found = 0;
   int context_counter = 0;
@@ -79,9 +73,6 @@
   if (sync != NULL) {
     sync(data, mi_row);
   }
-  prev_mi = cm->coding_use_prev_mi && cm->prev_mi ?
-            cm->prev_mi_grid_visible[mi_row * xd->mi_stride + mi_col] : NULL;
-  prev_mbmi = prev_mi ? &prev_mi->mbmi : NULL;
 
   // Check the last frame's mode and mv info.
   if (cm->use_prev_frame_mvs) {
@@ -148,12 +139,8 @@
                       const TileInfo *const tile,
                       MODE_INFO *mi, MV_REFERENCE_FRAME ref_frame,
                       int_mv *mv_ref_list,
-<<<<<<< HEAD
-                      int mi_row, int mi_col) {
-=======
                       int mi_row, int mi_col,
                       find_mv_refs_sync sync, void *const data) {
->>>>>>> d05cf10f
   find_mv_refs_idx(cm, xd, tile, mi, ref_frame, mv_ref_list, -1,
                    mi_row, mi_col, sync, data);
 }
