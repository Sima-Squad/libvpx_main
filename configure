--- conflicted
+++ resolved
@@ -213,11 +213,8 @@
     sys_mman_h
 "
 EXPERIMENT_LIST="
-<<<<<<< HEAD
     segmentation
-=======
     csm
->>>>>>> b4a3602f
 "
 CONFIG_LIST="
     external_build
